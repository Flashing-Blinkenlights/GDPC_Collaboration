--- conflicted
+++ resolved
@@ -7,19 +7,9 @@
 * Get the name of a block at a particular coordinate
 * Place blocks in the world
 """
-<<<<<<< HEAD
-__all__ = ['requestBuildArea', 'runCommand',
-           'setBlock', 'getBlock',
-           'placeBlockBatched', 'sendBlocks']
-# __version__
-
-import warnings
-from collections import OrderedDict
-=======
 __all__ = ['Interface', 'requestBuildArea', 'runCommand',
            'setBlock', 'getBlock', 'sendBlocks']
-# __version__
->>>>>>> 165bda75
+__version__ = "v4.2_dev"
 
 import requests
 from requests.exceptions import ConnectionError
@@ -56,16 +46,9 @@
     All function parameters and returns are in local coordinates.
     """
 
-<<<<<<< HEAD
-    def __init__(self, offset=(0, 0, 0),
-                 buffering=False, bufferlimit=1024,
-                 caching=False):
-        self.offset = offset
-=======
     def __init__(self, x=0, y=0, z=0, buffering=False, bufferlimit=1024):
         """**Initialise an interface with offset and buffering**."""
         self.offset = x, y, z
->>>>>>> 165bda75
         self.__buffering = buffering
         self.bufferlimit = bufferlimit
         self.buffer = []
@@ -92,10 +75,7 @@
         return response.text
 
     def fill(self, x1, y1, z1, x2, y2, z2, blockStr):
-<<<<<<< HEAD
-=======
         """**Fill the given region with the given block**."""
->>>>>>> 165bda75
         x1, y1, z1 = self.local2global(x1, y1, z1)
         x2, y2, z2 = self.local2global(x2, y2, z2)
         xlo, ylo, zlo = min(x1, x2), min(y1, y2), min(z1, z2)
@@ -112,11 +92,8 @@
             self.placeBlockBatched(x, y, z, blockStr, self.bufferlimit)
         else:
             self.placeBlock(x, y, z, blockStr)
-<<<<<<< HEAD
         if self.caching:
             self.cache[(x, y, z)] = str
-=======
->>>>>>> 165bda75
 
     def placeBlock(self, x, y, z, blockStr):
         """**Place a single block in the world**."""
@@ -136,21 +113,12 @@
         self.buffering = not self.buffering
         return self.buffering
 
-<<<<<<< HEAD
-    @property
-    def buffering(self):
-        return self.__buffering
-
-    @buffering.setter
-    def buffering(self, value):
-=======
     def isBuffering(self):
         """**Get self.__buffering**."""
         return self.__buffering
 
     def setBuffering(self, value):
         """**Set self.__buffering**."""
->>>>>>> 165bda75
         self.__buffering = value
         if self.__buffering:
             print("Buffering has been activated.")
@@ -158,8 +126,6 @@
             self.sendBlocks()
             print("Buffering has been deactivated.")
 
-<<<<<<< HEAD
-=======
     def getBufferlimit(self):
         """**Get self.bufferlimit**."""
         return self.bufferlimit
@@ -168,7 +134,6 @@
         """**Set self.bufferlimit**."""
         self.bufferlimit = value
 
->>>>>>> 165bda75
     def placeBlockBatched(self, x, y, z, blockStr, limit=50):
         """**Place a block in the buffer and send once limit is exceeded**."""
         x, y, z = self.local2global(x, y, z)
@@ -262,23 +227,10 @@
     return globalinterface.isBuffering()
 
 
-<<<<<<< HEAD
-def setBlock(x, y, z, blockStr):
-    """**Place a block in the world (deprecated)**."""
-    warnings.warn("Please use the Interface class.", DeprecationWarning)
-
-    url = 'http://localhost:9000/blocks?x={}&y={}&z={}'.format(x, y, z)
-    try:
-        response = requests.put(url, blockStr)
-    except ConnectionError:
-        return "0"
-    return response.text
-=======
 def setBuffering(val):
     """**Global setBuffering**."""
     globalinterface.setBuffering(val)
 
->>>>>>> 165bda75
 
 def getBufferLimit():
     """**Global getBufferLimit**."""
@@ -290,23 +242,10 @@
     globalinterface.setBufferLimit(val)
 
 
-<<<<<<< HEAD
-def placeBlockBatched(x, y, z, blockStr, limit=50):
-    """**Place block in buffer and send once limit exceeded (deprecated)**."""
-    warnings.warn("Please use the Interface class.", DeprecationWarning)
-    global blockBuffer
-
-    blockBuffer.append((x, y, z, blockStr))
-    if len(blockBuffer) >= limit:
-        return sendBlocks(0, 0, 0)
-    else:
-        return None
-=======
 def getBlock(x, y, z):
     """**Global getBlock**."""
     return globalinterface.getBlock(x, y, z)
 
->>>>>>> 165bda75
 
 def fill(x1, y1, z1, x2, y2, z2, blockStr):
     """**Global fill**."""
