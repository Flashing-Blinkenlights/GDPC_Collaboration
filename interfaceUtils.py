--- conflicted
+++ resolved
@@ -275,25 +275,6 @@
 
 
 def requestBuildArea():
-<<<<<<< HEAD
-    """**Return the building area**."""
-    area = 0, 0, 0, 127, 255, 127   # default area for beginners
-    response = requests.get('http://localhost:9000/buildarea')
-    if response.ok:
-        buildArea = response.json()
-        if buildArea != -1:
-            x1 = buildArea["xFrom"]
-            y1 = buildArea["yFrom"]
-            z1 = buildArea["zFrom"]
-            x2 = buildArea["xTo"]
-            y2 = buildArea["yTo"]
-            z2 = buildArea["zTo"]
-            area = x1, y1, z1, x2, y2, z2
-    else:
-        print(response.text)
-        print("Using default build area.")
-    return area
-=======
     """**Return the current building area**.
 
     Will reset anything dependant on the build area.
@@ -317,7 +298,6 @@
                f"~{-dx//2} 0 ~{-dz//2} ~{dx//2} 255 ~{dz//2}")
     return requestBuildArea()
 
->>>>>>> 19ed015b
 
 # ========================================================= global interface
 
