#! /usr/bin/python3
"""### Generate an example village.

The source code of this module contains examples for:
* Retrieving the build area
* Basic heightmap functionality
* Single block placement
* Batch block placement

It is not meant to be imported.
"""
__all__ = []
__author__ = "Nils Gawlik <nilsgawlik@gmx.de>"
__date__ = "11 March 2021"
# __version__
__credits__ = "Nils Gawlick for being awesome and creating the framework" + \
    "Flashing Blinkenlights for general improvements"

import random

import interfaceUtils
import mapUtils
from interfaceUtils import Interface
from worldLoader import WorldSlice

# set up an interface for getting and placing blocks
interface = Interface()
# IMPORTANT: It is recommended not to use buffering during development
# How to use buffering (batch placement):
#   Allow block buffer placement
#       >>> interface.toggleBuffer()
#   Change maximum buffer size (default is 4096 blocks)
#       >>> interface.bufferlimit = 100
#   Send blocks to world
#       >>> interface.sendBlocks()
#   NOTE: The buffer will automatically place its blocks once it gets full
#   NOTE: It is a good idea to call sendBlocks() after completing a task,
#       so that you can see the result without having to wait
#   IMPORTANT: A crash may prevent the blocks from being placed

# x position, z position, x size, z size
area = (0, 0, 128, 128)  # default build area

# see if a build area has been specified
# you can set a build area in minecraft using the /setbuildarea command
buildArea = interface.requestBuildArea()
if buildArea != -1:
    area = buildArea


def heightAt(x, z):
    """Access height using local coordinates."""
    # Warning:
    # Heightmap coordinates are not equal to world coordinates!
    return heightmap[(x - area[0], z - area[1])]


def buildHouse(x1, y1, z1, x2, y2, z2):
    """Build a small house."""
    # floor
    interface.fill(x1, y1, z1, x2 - 1, y1, z2 - 1, "cobblestone")

    # walls
    interface.fill(x1 + 1, y1, z1, x2 - 2, y2, z1, "oak_planks")
    interface.fill(x1 + 1, y1, z2 - 1, x2 - 2, y2, z2 - 1, "oak_planks")
    interface.fill(x1, y1, z1 + 1, x1, y2, z2 - 2, "oak_planks")
    interface.fill(x2 - 1, y1, z1 + 1, x2 - 1, y2, z2 - 2, "oak_planks")

    # corners
    interface.fill(x1, y1, z1, x1, y2, z1, "oak_log")
    interface.fill(x2 - 1, y1, z1, x2 - 1, y2, z1, "oak_log")
    interface.fill(x1, y1, z2 - 1, x1, y2, z2 - 1, "oak_log")
    interface.fill(x2 - 1, y1, z2 - 1, x2 - 1, y2, z2 - 1, "oak_log")

    # clear interior
    for y in range(y1 + 1, y2):
        for x in range(x1 + 1, x2 - 1):
            for z in range(z1 + 1, z2 - 1):
                # check what's at that place and only delete if not air
                if "air" not in interface.getBlock(x, y, z):
                    interface.setBlock(x, y, z, "air")

    # roof
    if x2 - x1 < z2 - z1:   # if the house is longer in Z-direction
        for i in range(0, (1 - x1 + x2) // 2):
            interface.fill(x1 + i, y2 + i, z1,
                           x2 - 1 - i, y2 + i, z2 - 1, "bricks")
    else:
        # same as above but with x and z swapped
        for i in range(0, (1 - z1 + z2) // 2):
            interface.fill(x1, y2 + i, z1 + i, x2 - 1,
                           y2 + i, z2 - 1 - i, "bricks")

    if interface.Buffering:
        interface.sendBlocks()


def rectanglesOverlap(r1, r2):
    """Check that r1 and r2 do not overlap."""
    if ((r1[0] >= r2[0] + r2[2]) or (r1[0] + r1[2] <= r2[0])
            or (r1[1] + r1[3] <= r2[1]) or (r1[1] >= r2[1] + r2[3])):
        return False
    else:
        return True


if __name__ == '__main__':
    """Generate a village within the target area."""
    print(f"Build area is at position {area[0]}, {area[1]} with size {area[2]}, {area[3]}")

    # load the world data
    # this uses the /chunks endpoint in the background
    worldSlice = WorldSlice(area)

    # calculate a heightmap suitable for building:
    heightmap = mapUtils.calcGoodHeightmap(worldSlice)

    # example alternative heightmaps:
    # >>> heightmap = worldSlice.heightmaps["MOTION_BLOCKING"]
    # >>> heightmap = worldSlice.heightmaps["MOTION_BLOCKING_NO_LEAVES"]
    # >>> heightmap = worldSlice.heightmaps["OCEAN_FLOOR"]
    # >>> heightmap = worldSlice.heightmaps["WORLD_SURFACE"]

    # show the heightmap as an image
    # >>> mapUtils.visualize(heightmap, title="heightmap")

    # build a fence around the perimeter
    for x in range(area[0], area[0] + area[2]):
        z = area[1]
        y = heightAt(x, z)
        interface.setBlock(x, y - 1, z, "cobblestone")
        interface.setBlock(x, y,   z, "oak_fence")
    for z in range(area[1], area[1] + area[3]):
        x = area[0]
        y = heightAt(x, z)
        interface.setBlock(x, y - 1, z, "cobblestone")
        interface.setBlock(x, y, z, "oak_fence")
    for x in range(area[0], area[0] + area[2]):
        z = area[1] + area[3] - 1
        y = heightAt(x, z)
        interface.setBlock(x, y - 1, z, "cobblestone")
        interface.setBlock(x, y,   z, "oak_fence")
    for z in range(area[1], area[1] + area[3]):
        x = area[0] + area[2] - 1
        y = heightAt(x, z)
        interface.setBlock(x, y - 1, z, "cobblestone")
        interface.setBlock(x, y, z, "oak_fence")

    if interface.Buffering:
        interface.sendBlocks()

    houses = []
    for i in range(100):

        # pick random rectangle to place new house
        houseSizeX = random.randrange(5, 25)
        houseSizeZ = random.randrange(5, 25)
        houseX = random.randrange(
            area[0] + houseSizeX + 1, area[0] + area[2] - houseSizeX - 1)
        houseZ = random.randrange(
            area[1] + houseSizeZ + 1, area[1] + area[3] - houseSizeZ - 1)
        houseRect = (houseX, houseZ, houseSizeX, houseSizeZ)

        # check whether there are any overlaps
        overlapsExist = False
        for house in houses:
            if rectanglesOverlap(houseRect, house):
                overlapsExist = True
                break

        if not overlapsExist:

<<<<<<< HEAD
            print(f"building house at {houseRect[0]},{houseRect[1]} "
                  f"with size {houseRect[2]+1},{houseRect[3]+1}")
=======
            print(f"building house at {houseRect[0]}, {houseRect[1]} with size {houseRect[2]},{houseRect[3]}")
>>>>>>> 43e689cf

            # find the lowest corner of the house and give it a random height
            houseY = min(
                heightAt(houseX, houseZ),
                heightAt(houseX + houseSizeX - 1, houseZ),
                heightAt(houseX, houseZ + houseSizeZ - 1),
                heightAt(houseX + houseSizeX - 1, houseZ + houseSizeZ - 1)
            ) - 1
            houseSizeY = random.randrange(4, 7)

            # build the house!
            buildHouse(houseX, houseY, houseZ, houseX + houseSizeX,
                       houseY + houseSizeY, houseZ + houseSizeZ)
            houses.append(houseRect)<|MERGE_RESOLUTION|>--- conflicted
+++ resolved
@@ -170,12 +170,8 @@
 
         if not overlapsExist:
 
-<<<<<<< HEAD
             print(f"building house at {houseRect[0]},{houseRect[1]} "
                   f"with size {houseRect[2]+1},{houseRect[3]+1}")
-=======
-            print(f"building house at {houseRect[0]}, {houseRect[1]} with size {houseRect[2]},{houseRect[3]}")
->>>>>>> 43e689cf
 
             # find the lowest corner of the house and give it a random height
             houseY = min(
