--- conflicted
+++ resolved
@@ -23,28 +23,17 @@
 
 
 def getChunks(x, z, dx, dz, rtype='text'):
-<<<<<<< HEAD
-    print("getting chunks %i %i %i %i " % (x, z, dx, dz))
-
-    url = 'http://localhost:9000/chunks?x=%i&z=%i&dx=%i&dz=%i' % (x, z, dx, dz)
-    print("request url: %s" % url)
-=======
     """**Get raw chunk data.**"""
     print("getting chunks {} {} {} {} ".format(x, z, dx, dz))
 
     url = 'http://localhost:9000/chunks?x={}&z={}&dx={}&dz={}'.format(
         x, z, dx, dz)
     print("request url: {}".format(url))
->>>>>>> a37e6c45
     acceptType = 'application/octet-stream' if rtype == 'bytes' else 'text/raw'
     response = requests.get(url, headers={"Accept": acceptType})
     print("result: {}".format(response.status_code))
     if response.status_code >= 400:
-<<<<<<< HEAD
-        print("error: %s" % response.text)
-=======
         print("error: {}".format(response.text))
->>>>>>> a37e6c45
 
     if rtype == 'text':
         return response.text
@@ -66,17 +55,8 @@
 
     def __init__(self, rect, heightmapTypes=["MOTION_BLOCKING", "MOTION_BLOCKING_NO_LEAVES", "OCEAN_FLOOR", "WORLD_SURFACE"]):
         self.rect = rect
-<<<<<<< HEAD
-        self.chunkRect = (
-            rect[0] >> 4,
-            rect[1] >> 4,
-            ((rect[0] + rect[2] - 1) >> 4) - (rect[0] >> 4) + 1,
-            ((rect[1] + rect[3] - 1) >> 4) - (rect[1] >> 4) + 1
-        )
-=======
         self.chunkRect = (rect[0] >> 4, rect[1] >> 4, ((rect[0] + rect[2] - 1) >> 4) - (
             rect[0] >> 4) + 1, ((rect[1] + rect[3] - 1) >> 4) - (rect[1] >> 4) + 1)
->>>>>>> a37e6c45
         self.heightmapTypes = heightmapTypes
 
         bytes = getChunks(*self.chunkRect, rtype='bytes')
